# Copyright 2024 The Google Research Authors.
#
# Licensed under the Apache License, Version 2.0 (the "License");
# you may not use this file except in compliance with the License.
# You may obtain a copy of the License at
#
#     http://www.apache.org/licenses/LICENSE-2.0
#
# Unless required by applicable law or agreed to in writing, software
# distributed under the License is distributed on an "AS IS" BASIS,
# WITHOUT WARRANTIES OR CONDITIONS OF ANY KIND, either express or implied.
# See the License for the specific language governing permissions and
# limitations under the License.
"""Eval pipeline."""

import json
import os
import sys
import time
from absl import flags
import chronos
import numpy as np
import pandas as pd
import timesfm
from timesfm import data_loader
import torch
import tqdm

FLAGS = flags.FLAGS

_BATCH_SIZE = flags.DEFINE_integer("batch_size", 64,
                                   "Batch size for the randomly sampled batch")
_DATASET = flags.DEFINE_string("dataset", "etth1", "The name of the dataset.")
<<<<<<< HEAD
_MODEL_PATH = flags.DEFINE_string("model_path", "./timesfm_q10_20240501",
                                  "The name of the dataset.")
_DATETIME_COL = flags.DEFINE_string("datetime_col", "date",
                                    "Column having datetime.")
_NUM_COV_COLS = flags.DEFINE_list("num_cov_cols", None,
                                  "Column having numerical features.")
_CAT_COV_COLS = flags.DEFINE_list("cat_cov_cols", None,
                                  "Column having categorical features.")
=======
_MODEL_PATH = flags.DEFINE_string(
    "model_path", "./timesfm_q10_20240501", "Path to model."
)
_DATETIME_COL = flags.DEFINE_string(
    "datetime_col", "date", "Column having datetime."
)
_NUM_COV_COLS = flags.DEFINE_list(
    "num_cov_cols", None, "Column having numerical features."
)
_CAT_COV_COLS = flags.DEFINE_list(
    "cat_cov_cols", None, "Column having categorical features."
)
>>>>>>> 16d84e9c
_TS_COLS = flags.DEFINE_list("ts_cols", None, "Columns of time-series features")
_NORMALIZE = flags.DEFINE_bool("normalize", True,
                               "normalize data for eval or not")
_CONTEXT_LEN = flags.DEFINE_integer("context_len", 512,
                                    "Length of the context window")
_PRED_LEN = flags.DEFINE_integer("pred_len", 96, "prediction length.")
_BACKEND = flags.DEFINE_string("backend", "gpu", "backend to use")
_RESULTS_DIR = flags.DEFINE_string("results_dir", "./results/long_horizon",
                                   "results directory")

DATA_DICT = {
    "ettm2": {
        "boundaries": [34560, 46080, 57600],
        "data_path": "./datasets/ETT-small/ETTm2.csv",
        "freq": "15min",
    },
    "ettm1": {
        "boundaries": [34560, 46080, 57600],
        "data_path": "./datasets/ETT-small/ETTm1.csv",
        "freq": "15min",
    },
    "etth2": {
        "boundaries": [8640, 11520, 14400],
        "data_path": "./datasets/ETT-small/ETTh2.csv",
        "freq": "H",
    },
    "etth1": {
        "boundaries": [8640, 11520, 14400],
        "data_path": "./datasets/ETT-small/ETTh1.csv",
        "freq": "H",
    },
    "elec": {
        "boundaries": [18413, 21044, 26304],
        "data_path": "./datasets/electricity/electricity.csv",
        "freq": "H",
    },
    "traffic": {
        "boundaries": [12280, 14036, 17544],
        "data_path": "./datasets/traffic/traffic.csv",
        "freq": "H",
    },
    "weather": {
        "boundaries": [36887, 42157, 52696],
        "data_path": "./datasets/weather/weather.csv",
        "freq": "10min",
    },
}

QUANTILES = list(np.arange(1, 10) / 10.0)
EPS = 1e-7


def get_forecasts(model_path, model, past, freq, pred_len):
  """Get forecasts."""
  if model_path.startswith("amazon"):
    out = model.predict(
        torch.tensor(past),
        prediction_length=pred_len,
        limit_prediction_length=False,
    )
    out = out.numpy()
    out = np.median(out, axis=1)
  else:
    lfreq = [freq] * past.shape[0]
    _, out = model.forecast(list(past), lfreq)
    out = out[:, :, 5]
  return out


def _mse(y_pred, y_true):
  """mse loss."""
  return np.square(y_pred - y_true)


def _mae(y_pred, y_true):
  """mae loss."""
  return np.abs(y_pred - y_true)


def _smape(y_pred, y_true):
  """_smape loss."""
  abs_diff = np.abs(y_pred - y_true)
  abs_val = (np.abs(y_true) + np.abs(y_pred)) / 2
  abs_val = np.where(abs_val > EPS, abs_val, 1.0)
  abs_diff = np.where(abs_val > EPS, abs_diff, 0.0)
  return abs_diff / abs_val


def eval():
  """Eval pipeline."""
  dataset = _DATASET.value
  data_path = DATA_DICT[dataset]["data_path"]
  freq = DATA_DICT[dataset]["freq"]
  int_freq = timesfm.freq_map(freq)
  boundaries = DATA_DICT[dataset]["boundaries"]

  data_df = pd.read_csv(open(data_path, "r"))

  if _TS_COLS.value is not None:
    ts_cols = DATA_DICT[dataset]["ts_cols"]
    num_cov_cols = DATA_DICT[dataset]["num_cov_cols"]
    cat_cov_cols = DATA_DICT[dataset]["cat_cov_cols"]
  else:
    ts_cols = [col for col in data_df.columns if col != _DATETIME_COL.value]
    num_cov_cols = None
    cat_cov_cols = None
  batch_size = min(_BATCH_SIZE.value, len(ts_cols))
  dtl = data_loader.TimeSeriesdata(
      data_path=data_path,
      datetime_col=_DATETIME_COL.value,
      num_cov_cols=num_cov_cols,
      cat_cov_cols=cat_cov_cols,
      ts_cols=np.array(ts_cols),
      train_range=[0, boundaries[0]],
      val_range=[boundaries[0], boundaries[1]],
      test_range=[boundaries[1], boundaries[2]],
      hist_len=_CONTEXT_LEN.value,
      pred_len=_PRED_LEN.value,
      batch_size=batch_size,
      freq=freq,
      normalize=_NORMALIZE.value,
      epoch_len=None,
      holiday=False,
      permute=False,
  )
  eval_itr = dtl.tf_dataset(mode="test",
                            shift=_PRED_LEN.value).as_numpy_iterator()
  model_path = _MODEL_PATH.value
  if model_path.startswith("amazon"):
    model = chronos.ChronosPipeline.from_pretrained(
        model_path,
        device_map="auto",
        torch_dtype=torch.bfloat16,
    )
  else:
    model = timesfm.TimesFm(
        hparams=timesfm.TimesFmHparams(
            backend=_BACKEND.value,
            per_core_batch_size=_BATCH_SIZE.value,
            horizon_len=_PRED_LEN.value,
        ),
        checkpoint=timesfm.TimesFmCheckpoint(huggingface_repo_id=model_path),
    )
  smape_run_losses = []
  mse_run_losses = []
  mae_run_losses = []

  num_elements = 0
  abs_sum = 0
  start_time = time.time()

  for batch in tqdm.tqdm(eval_itr):
    past = batch[0]
    actuals = batch[3]
    forecasts = get_forecasts(model_path, model, past, int_freq,
                              _PRED_LEN.value)
    forecasts = forecasts[:, 0:actuals.shape[1]]
    mae_run_losses.append(_mae(forecasts, actuals).sum())
    mse_run_losses.append(_mse(forecasts, actuals).sum())
    smape_run_losses.append(_smape(forecasts, actuals).sum())
    num_elements += actuals.shape[0] * actuals.shape[1]
    abs_sum += np.abs(actuals).sum()

  mse_val = np.sum(mse_run_losses) / num_elements

  result_dict = {
      "mse": mse_val,
      "smape": np.sum(smape_run_losses) / num_elements,
      "mae": np.sum(mae_run_losses) / num_elements,
      "wape": np.sum(mae_run_losses) / abs_sum,
      "nrmse": np.sqrt(mse_val) / (abs_sum / num_elements),
      "num_elements": num_elements,
      "abs_sum": abs_sum,
      "total_time": time.time() - start_time,
      "model_path": model_path,
      "dataset": dataset,
      "freq": freq,
      "pred_len": _PRED_LEN.value,
      "context_len": _CONTEXT_LEN.value,
  }
  run_id = np.random.randint(10000)
  save_path = os.path.join(_RESULTS_DIR.value, str(run_id))
  print(f"Saving results to {save_path}", flush=True)
  os.makedirs(save_path, exist_ok=True)
  with open(os.path.join(save_path, "results.json"), "w") as f:
    json.dump(result_dict, f)
  print(result_dict, flush=True)


if __name__ == "__main__":
  FLAGS = flags.FLAGS
  FLAGS(sys.argv)
  eval()<|MERGE_RESOLUTION|>--- conflicted
+++ resolved
@@ -31,7 +31,7 @@
 _BATCH_SIZE = flags.DEFINE_integer("batch_size", 64,
                                    "Batch size for the randomly sampled batch")
 _DATASET = flags.DEFINE_string("dataset", "etth1", "The name of the dataset.")
-<<<<<<< HEAD
+
 _MODEL_PATH = flags.DEFINE_string("model_path", "./timesfm_q10_20240501",
                                   "The name of the dataset.")
 _DATETIME_COL = flags.DEFINE_string("datetime_col", "date",
@@ -40,20 +40,6 @@
                                   "Column having numerical features.")
 _CAT_COV_COLS = flags.DEFINE_list("cat_cov_cols", None,
                                   "Column having categorical features.")
-=======
-_MODEL_PATH = flags.DEFINE_string(
-    "model_path", "./timesfm_q10_20240501", "Path to model."
-)
-_DATETIME_COL = flags.DEFINE_string(
-    "datetime_col", "date", "Column having datetime."
-)
-_NUM_COV_COLS = flags.DEFINE_list(
-    "num_cov_cols", None, "Column having numerical features."
-)
-_CAT_COV_COLS = flags.DEFINE_list(
-    "cat_cov_cols", None, "Column having categorical features."
-)
->>>>>>> 16d84e9c
 _TS_COLS = flags.DEFINE_list("ts_cols", None, "Columns of time-series features")
 _NORMALIZE = flags.DEFINE_bool("normalize", True,
                                "normalize data for eval or not")
